name: Deploy to Vercel

on:
  push:
    branches: [main]
    paths:
      - 'frontends/frontend-main/**'
      - 'frontends/frontend-gate-app/**'
      - 'frontends/frontend-guardian-app/**'
      - 'backend/**'
      - 'package.json'
      - 'yarn.lock'
      - '.github/workflows/deploy.yml'
  workflow_dispatch:  # Allow manual triggering

jobs:
  detect-changes:
    runs-on: [self-hosted, staging]
    outputs:
      frontend-main-changed: ${{ steps.manual.outputs.all == 'true' || steps.changes.outputs.frontend-main }}
      gate-app-changed: ${{ steps.manual.outputs.all == 'true' || steps.changes.outputs.gate-app }}
      guardian-app-changed: ${{ steps.manual.outputs.all == 'true' || steps.changes.outputs.guardian-app }}
      backend-changed: ${{ steps.manual.outputs.all == 'true' || steps.changes.outputs.backend }}
    steps:
      - uses: actions/checkout@v4
        with:
          fetch-depth: 0

      - name: Check if manual trigger
        id: manual
        run: |
          if [ "${{ github.event_name }}" == "workflow_dispatch" ]; then
            echo "all=true" >> $GITHUB_OUTPUT
            echo "Manual trigger detected - will deploy all components"
          else
            echo "all=false" >> $GITHUB_OUTPUT
          fi

      - uses: dorny/paths-filter@v2
        id: changes
        if: github.event_name != 'workflow_dispatch'
        with:
          filters: |
            frontend-main:
              - 'frontends/frontend-main/**'
              - 'package.json'
              - 'yarn.lock'
            gate-app:
              - 'frontends/frontend-gate-app/**'
              - 'package.json'
              - 'yarn.lock'
            guardian-app:
              - 'frontends/frontend-guardian-app/**'
              - 'package.json'
              - 'yarn.lock'
            backend:
              - 'backend/**'
              - 'package.json'
              - 'yarn.lock'

  notify-start:
    needs: detect-changes
    if: needs.detect-changes.outputs.frontend-main-changed == 'true' || needs.detect-changes.outputs.gate-app-changed == 'true' || needs.detect-changes.outputs.guardian-app-changed == 'true' || needs.detect-changes.outputs.backend-changed == 'true'
    runs-on: [self-hosted, staging]
    steps:
      - name: Send deployment start notification
        run: |
          # Extract only the first line of commit message to avoid bash escaping issues
          COMMIT_TITLE=$(echo "${{ github.event.head_commit.message }}" | head -n 1 | sed 's/[`*_]/\\&/g')

          MESSAGE="🚀 *ANTE ERP - Deployment Started*%0A%0A"
          MESSAGE="${MESSAGE}📦 *Repository:* ${{ github.repository }}%0A"
          MESSAGE="${MESSAGE}👤 *Triggered by:* ${{ github.actor }}%0A"
          MESSAGE="${MESSAGE}🔀 *Branch:* ${{ github.ref_name }}%0A"
          MESSAGE="${MESSAGE}💬 *Commit:* ${COMMIT_TITLE}%0A%0A"

          if [ "${{ needs.detect-changes.outputs.frontend-main-changed }}" == "true" ]; then
            MESSAGE="${MESSAGE}🏢 Frontend Main (ERP) will be deployed%0A"
          fi

          if [ "${{ needs.detect-changes.outputs.gate-app-changed }}" == "true" ]; then
            MESSAGE="${MESSAGE}🚪 Gate App will be deployed%0A"
          fi

          if [ "${{ needs.detect-changes.outputs.guardian-app-changed }}" == "true" ]; then
            MESSAGE="${MESSAGE}👨‍👩‍👧 Guardian App will be deployed%0A"
          fi

          if [ "${{ needs.detect-changes.outputs.backend-changed }}" == "true" ]; then
            MESSAGE="${MESSAGE}⚙️ Backend API will be deployed%0A"
          fi

          curl -s -X POST "https://api.telegram.org/bot${{ secrets.TELEGRAM_BOT_TOKEN }}/sendMessage" \
            -d "chat_id=${{ secrets.TELEGRAM_CHAT_ID }}" \
            -d "text=${MESSAGE}" \
            -d "parse_mode=Markdown"

  deploy-frontend-main:
    needs: [detect-changes, notify-start]
    if: needs.detect-changes.outputs.frontend-main-changed == 'true'
    runs-on: [self-hosted, staging]
    steps:
      - uses: actions/checkout@v4

      - name: Setup Node.js
        uses: actions/setup-node@v4
        with:
          node-version: '20'

<<<<<<< HEAD
      - name: Deploy Frontend Main to Vercel
        run: |
          cd frontends/frontend-main
          npx vercel --prod --token=${{ secrets.VERCEL_TOKEN }} --yes
=======
      - name: Deploy Frontend Main to Vercel (Preview/Staging)
        run: |
          cd frontends/frontend-main
          npx vercel --token=${{ secrets.VERCEL_TOKEN }} --yes
>>>>>>> 6c8124cb
        env:
          VERCEL_ORG_ID: ${{ secrets.VERCEL_ORG_ID }}
          VERCEL_PROJECT_ID: ${{ secrets.VERCEL_PROJECT_ID_FRONTEND_MAIN }}

  deploy-gate-app:
    needs: [detect-changes, notify-start]
    if: needs.detect-changes.outputs.gate-app-changed == 'true'
    runs-on: [self-hosted, staging]
    steps:
      - uses: actions/checkout@v4

      - name: Setup Node.js
        uses: actions/setup-node@v4
        with:
          node-version: '20'

      - name: Deploy Gate App to Vercel (Preview/Staging)
        run: |
          cd frontends/frontend-gate-app
          npx vercel --token=${{ secrets.VERCEL_TOKEN }} --yes
        env:
          VERCEL_ORG_ID: ${{ secrets.VERCEL_ORG_ID }}
          VERCEL_PROJECT_ID: ${{ secrets.VERCEL_PROJECT_ID_GATE_APP }}

  deploy-guardian-app:
    needs: [detect-changes, notify-start]
    if: needs.detect-changes.outputs.guardian-app-changed == 'true'
    runs-on: [self-hosted, staging]
    steps:
      - uses: actions/checkout@v4

      - name: Setup Node.js
        uses: actions/setup-node@v4
        with:
          node-version: '20'

      - name: Deploy Guardian App to Vercel (Preview/Staging)
        run: |
          cd frontends/frontend-guardian-app
          npx vercel --token=${{ secrets.VERCEL_TOKEN }} --yes
        env:
          VERCEL_ORG_ID: ${{ secrets.VERCEL_ORG_ID }}
          VERCEL_PROJECT_ID: ${{ secrets.VERCEL_PROJECT_ID_GUARDIAN_APP }}

  build-and-deploy-backend:
    needs: [detect-changes, notify-start]
    if: needs.detect-changes.outputs.backend-changed == 'true'
    runs-on: [self-hosted, staging]
    permissions:
      contents: read
      packages: write

    steps:
      - name: Checkout code
        uses: actions/checkout@v4

      - name: Set up Docker Buildx
        uses: docker/setup-buildx-action@v3

      - name: Log in to GitHub Container Registry
        uses: docker/login-action@v3
        with:
          registry: ghcr.io
          username: ${{ github.actor }}
          password: ${{ secrets.GITHUB_TOKEN }}

      - name: Extract metadata for Docker
        id: meta
        uses: docker/metadata-action@v5
        with:
          images: ghcr.io/${{ github.repository_owner }}/ante-backend-staging
          tags: |
            type=raw,value=latest
            type=sha,prefix={{branch}}-

      - name: Build and push Docker image
        uses: docker/build-push-action@v5
        with:
          context: ./backend
          file: ./backend/Dockerfile
          push: true
          tags: ${{ steps.meta.outputs.tags }}
          labels: ${{ steps.meta.outputs.labels }}
          cache-from: type=gha
          cache-to: type=gha,mode=max
          target: production-alpine

      - name: Trigger DigitalOcean deployment
        run: |
          echo "Triggering deployment for app ${{ secrets.DO_APP_ID_STAGING }}..."

          RESPONSE=$(curl -s -X POST \
            "https://api.digitalocean.com/v2/apps/${{ secrets.DO_APP_ID_STAGING }}/deployments" \
            -H "Authorization: Bearer ${{ secrets.DO_API_TOKEN }}" \
            -H "Content-Type: application/json" \
            -d '{"force_build": false}')

          DEPLOYMENT_ID=$(echo "$RESPONSE" | jq -r '.deployment.id // empty')

          if [ -z "$DEPLOYMENT_ID" ]; then
            echo "Error: Failed to trigger deployment"
            echo "$RESPONSE" | jq '.'
            exit 1
          fi

          echo "Deployment triggered successfully!"
          echo "Deployment ID: $DEPLOYMENT_ID"
          echo "View deployment: https://cloud.digitalocean.com/apps/${{ secrets.DO_APP_ID_STAGING }}/deployments/$DEPLOYMENT_ID"

  notify:
    needs: [detect-changes, deploy-frontend-main, deploy-gate-app, deploy-guardian-app, build-and-deploy-backend]
    if: always()
    runs-on: [self-hosted, staging]
    steps:
      - name: Send deployment result notification
        run: |
          MESSAGE="📊 *ANTE ERP - Deployment Results*%0A%0A"
          MESSAGE="${MESSAGE}📦 *Repository:* ${{ github.repository }}%0A"
          MESSAGE="${MESSAGE}🔗 *Workflow:* ${{ github.server_url }}/${{ github.repository }}/actions/runs/${{ github.run_id }}%0A%0A"

          # Frontend Main deployment status
          if [ "${{ needs.deploy-frontend-main.result }}" == "success" ]; then
            MESSAGE="${MESSAGE}✅ *Frontend Main (ERP):* Successfully deployed%0A"
            MESSAGE="${MESSAGE}   🔗 https://frontend-main-eight-tau.vercel.app%0A%0A"
          elif [ "${{ needs.deploy-frontend-main.result }}" == "failure" ]; then
            MESSAGE="${MESSAGE}❌ *Frontend Main (ERP):* Deployment failed%0A%0A"
          elif [ "${{ needs.deploy-frontend-main.result }}" == "skipped" ] && [ "${{ needs.detect-changes.outputs.frontend-main-changed }}" == "true" ]; then
            MESSAGE="${MESSAGE}⚠️ *Frontend Main (ERP):* Deployment skipped (error in workflow)%0A%0A"
          fi

          # Gate App deployment status
          if [ "${{ needs.deploy-gate-app.result }}" == "success" ]; then
            MESSAGE="${MESSAGE}✅ *Gate App:* Successfully deployed%0A"
            MESSAGE="${MESSAGE}   🔗 https://frontend-gate-b1aw6l0f8-ante-73eb5469.vercel.app%0A%0A"
          elif [ "${{ needs.deploy-gate-app.result }}" == "failure" ]; then
            MESSAGE="${MESSAGE}❌ *Gate App:* Deployment failed%0A%0A"
          elif [ "${{ needs.deploy-gate-app.result }}" == "skipped" ] && [ "${{ needs.detect-changes.outputs.gate-app-changed }}" == "true" ]; then
            MESSAGE="${MESSAGE}⚠️ *Gate App:* Deployment skipped (error in workflow)%0A%0A"
          fi

          # Guardian App deployment status
          if [ "${{ needs.deploy-guardian-app.result }}" == "success" ]; then
            MESSAGE="${MESSAGE}✅ *Guardian App:* Successfully deployed%0A"
            MESSAGE="${MESSAGE}   🔗 https://frontend-guardian-lyx0af55s-ante-73eb5469.vercel.app%0A%0A"
          elif [ "${{ needs.deploy-guardian-app.result }}" == "failure" ]; then
            MESSAGE="${MESSAGE}❌ *Guardian App:* Deployment failed%0A%0A"
          elif [ "${{ needs.deploy-guardian-app.result }}" == "skipped" ] && [ "${{ needs.detect-changes.outputs.guardian-app-changed }}" == "true" ]; then
            MESSAGE="${MESSAGE}⚠️ *Guardian App:* Deployment skipped (error in workflow)%0A%0A"
          fi

          # Backend deployment status
          if [ "${{ needs.build-and-deploy-backend.result }}" == "success" ]; then
            MESSAGE="${MESSAGE}✅ *Backend API:* Successfully deployed%0A"
            MESSAGE="${MESSAGE}   🔗 https://ante-backend-staging-q6udd.ondigitalocean.app%0A%0A"
          elif [ "${{ needs.build-and-deploy-backend.result }}" == "failure" ]; then
            MESSAGE="${MESSAGE}❌ *Backend API:* Deployment failed%0A%0A"
          elif [ "${{ needs.build-and-deploy-backend.result }}" == "skipped" ] && [ "${{ needs.detect-changes.outputs.backend-changed }}" == "true" ]; then
            MESSAGE="${MESSAGE}⚠️ *Backend API:* Deployment skipped (error in workflow)%0A%0A"
          fi

          # Overall status
          if [ "${{ needs.deploy-frontend-main.result }}" == "success" ] || [ "${{ needs.deploy-gate-app.result }}" == "success" ] || [ "${{ needs.deploy-guardian-app.result }}" == "success" ] || [ "${{ needs.build-and-deploy-backend.result }}" == "success" ]; then
            if [ "${{ needs.deploy-frontend-main.result }}" == "failure" ] || [ "${{ needs.deploy-gate-app.result }}" == "failure" ] || [ "${{ needs.deploy-guardian-app.result }}" == "failure" ] || [ "${{ needs.build-and-deploy-backend.result }}" == "failure" ]; then
              MESSAGE="${MESSAGE}⚠️ *Status:* Partial Success"
            else
              MESSAGE="${MESSAGE}🎉 *Status:* All deployments successful!"
            fi
          else
            MESSAGE="${MESSAGE}🚨 *Status:* Deployment failed - needs attention!"
          fi

          curl -s -X POST "https://api.telegram.org/bot${{ secrets.TELEGRAM_BOT_TOKEN }}/sendMessage" \
            -d "chat_id=${{ secrets.TELEGRAM_CHAT_ID }}" \
            -d "text=${MESSAGE}" \
            -d "parse_mode=Markdown"<|MERGE_RESOLUTION|>--- conflicted
+++ resolved
@@ -107,17 +107,10 @@
         with:
           node-version: '20'
 
-<<<<<<< HEAD
-      - name: Deploy Frontend Main to Vercel
-        run: |
-          cd frontends/frontend-main
-          npx vercel --prod --token=${{ secrets.VERCEL_TOKEN }} --yes
-=======
       - name: Deploy Frontend Main to Vercel (Preview/Staging)
         run: |
           cd frontends/frontend-main
           npx vercel --token=${{ secrets.VERCEL_TOKEN }} --yes
->>>>>>> 6c8124cb
         env:
           VERCEL_ORG_ID: ${{ secrets.VERCEL_ORG_ID }}
           VERCEL_PROJECT_ID: ${{ secrets.VERCEL_PROJECT_ID_FRONTEND_MAIN }}
